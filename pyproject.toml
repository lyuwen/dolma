--- conflicted
+++ resolved
@@ -113,6 +113,16 @@
 code = ["detect-secrets==1.4.0", "beautifulsoup4>=4", "pygments", "regex"]
 # extension to detect PIIs using presidio
 pii = ["presidio_analyzer==2.2.32", "regex"]
+# extension to use mpi4py
+mpi4py = [
+    "mpi4py==3.1.4",
+]
+# # extension to parse warc files
+# warc = [
+#     "warcio>=1.7.4",
+#     "trafilatura>=1.6.1",
+#     "justext>=3.0.0",
+#     "goose3>=3.1.17",
 
 # language detection; by default, we use fastttext, everything else is optional
 lang = [
@@ -146,41 +156,16 @@
     "dolma[warc]",
     "resiliparse",
 ]
-<<<<<<< HEAD
-# extension to use mpi4py
-mpi4py = [
-    "mpi4py==3.1.4",
-]
-# # extension to parse warc files
-# warc = [
-#     "warcio>=1.7.4",
-#     "trafilatura>=1.6.1",
-#     "justext>=3.0.0",
-#     "goose3>=3.1.17",
-
-#     # following are all for speeding up trafilatura
-#     "brotli",
-#     "cchardet >= 2.1.7; python_version < '3.11'",  # build issue
-#     "faust-cchardet >= 2.1.18; python_version >= '3.11'",  # fix for build
-#     "htmldate[speed] >= 1.4.3",
-#     "py3langid >= 0.2.2",
-# ]
-=======
->>>>>>> a9eaf294
 
 # all extensions
 all = [
     "dolma[dev]",
     "dolma[code]",
     "dolma[pii]",
-<<<<<<< HEAD
-    "dolma[mpi4py]",
-    # "dolma[warc]",
-=======
     "dolma[trafilatura]",
     "dolma[resiliparse]",
-    "dolma[lang]"
->>>>>>> a9eaf294
+    "dolma[lang]",
+    "dolma[mpi4py]",
 ]
 
 [build-system]
